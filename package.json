{
<<<<<<< HEAD
  "author": "DIY, Co. (https://github.com/diy)",
  "name": "trebuchet",
  "description": "A node.js module for throwing email around using the Postmark API.",
  "version": "0.1.2",
  "homepage": "https://github.com/diy/trebuchet",
  "repository": {
    "type": "git",
    "url": "git://github.com/diy/trebuchet.git"
  },
  "main": "./index",
  "dependencies": {
    "async": "=0.1.22",
    "mu2": "=0.5.14",
    "request": "=2.9.202",
    "underscore": "=1.3.3"
  },
  "devDependencies": {
    "vows": "=0.6.2",
    "optimist": "=0.3.4"
  },
  "optionalDependencies": {},
  "engines": {
    "node": ">=0.6"
  }
=======
    "name" : "trebuchet",
    "version" : "0.1.2",
    "description" : "A node.js module for throwing email around using the Postmark API.",
    "main" : "./lib/index.js",
    "directories" : {
        "lib" : "./lib",
        "test" : "./test"
    },
    "repository" : {
        "type" : "git",
        "url" : "http://github.com/diy/trebuchet.git"
    },
    "keywords" : [
        "mail",
        "email",
        "postmark",
        "smtp"
    ],
    "author" : {
        "name" : "DIY, Co.",
        "url" : "http://github.com/diy"
    },
    "license" : "Apache 2.0",
    "dependencies": {
        "async": "=0.1.18",
        "mu2": "=0.5.13",
        "request": "=2.9.202",
        "underscore": "=1.3.3",
        "juice": "https://github.com/niftylettuce/juice/tarball/master"
    },
    "devDependencies": {
        "vows": "=0.6.2",
        "optimist": "=0.3.4"
    },
    "engine" : { "node" : ">=0.6" }
>>>>>>> c9b80a15
}<|MERGE_RESOLUTION|>--- conflicted
+++ resolved
@@ -1,32 +1,6 @@
 {
-<<<<<<< HEAD
-  "author": "DIY, Co. (https://github.com/diy)",
-  "name": "trebuchet",
-  "description": "A node.js module for throwing email around using the Postmark API.",
-  "version": "0.1.2",
-  "homepage": "https://github.com/diy/trebuchet",
-  "repository": {
-    "type": "git",
-    "url": "git://github.com/diy/trebuchet.git"
-  },
-  "main": "./index",
-  "dependencies": {
-    "async": "=0.1.22",
-    "mu2": "=0.5.14",
-    "request": "=2.9.202",
-    "underscore": "=1.3.3"
-  },
-  "devDependencies": {
-    "vows": "=0.6.2",
-    "optimist": "=0.3.4"
-  },
-  "optionalDependencies": {},
-  "engines": {
-    "node": ">=0.6"
-  }
-=======
     "name" : "trebuchet",
-    "version" : "0.1.2",
+    "version" : "0.2.0",
     "description" : "A node.js module for throwing email around using the Postmark API.",
     "main" : "./lib/index.js",
     "directories" : {
@@ -60,5 +34,4 @@
         "optimist": "=0.3.4"
     },
     "engine" : { "node" : ">=0.6" }
->>>>>>> c9b80a15
 }