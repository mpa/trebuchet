<<<<<<< HEAD
/**
 * Trebuchet - Let's chuck some email!
 *
 * @package  trebuchet
 * @author  Andrew Sliwinski <andrew@diy.org>
 */

/**
 * Dependencies
 */
var fs          = require('fs'),
    path        = require('path'),
    
    _           = require('underscore'),
    async       = require('async'),
    request     = require('request'),
    mustache    = require('mu2');

/**
 * Module
 */
module.exports = function (apikey) {

    var outbox = [];

    // -------------------------

    /**
     * Sends a single email to a single target.
     *
     * @param  object  Options
     *                      - Postmark API "params" (from, to, subject, etc.)
     *                      - html (HTML template)
     *                      - text (Text template)
     *                      - data (Render data)
     *
     * @return  object
     */
    var fling = function (options, callback) {
        _.defaults(options, {
            params: {},
            html: '',
            text: '',
            data: {}
        });

        //

        compile(options.html, options.text, options.data, function (err, content) {
            if (err) callback(err);
            
            try {
                var message = options.params;
                message.htmlbody = content.html;
                message.textbody = content.text;

                send(message, callback);
            } catch (err) {
                callback(err);
            }
        });
    };

    /**
     * Loads a piece of mail into the outbox.
     *
     * @param  object  Postmark API params
     *
     * @return  object
     */
    var load = function (options, callback) {
        _.defaults(options, {
            params: {},
            html: '',
            text: '',
            data: {}
        });

        //

        compile(options.html, options.text, options.data, function (err, content) {
            if (err) callback(err);

            try {
                var message = options.params;
                message.htmlbody = content.html;
                message.textbody = content.text;

                if (outbox.length >= 500) {
                    callback('Postmark API batch size limit has been reached.', outbox.length);
                } else {
                    outbox.push(message);
                    callback(null, outbox.length);
                }
            } catch (err) {
                callback(err);
            }
        });
    };

    /**
     * Fires all of the mail in the outbox.
     *
     * @param  object  Options
     *
     * @return  array
     */
    var fire = function (callback) {
        send(outbox, function (err, obj) {
            reset(function () {
                callback(err, obj);
            });
        });
    };
=======
>>>>>>> c9b80a15

//
// # Trebuchet - Let's chuck some email!
//
// Author:      Andrew Sliwinski - <andrew@diy.org>
// Contributor: Nick Baugh       - <niftylettuce@gmail.com>
//

// # Dependencies
var fs          = require('fs')
  , path        = require('path')
  , _           = require('underscore')
  , async       = require('async')
  , request     = require('request')
  , mustache    = require('mu2')
  , juice       = require('juice');


// # Module
module.exports = function (trebuchetOptions) {

  // If the param is a string then it is simply an apikey
  // NOTE: this will need cleaned up, prob with `_.defaults`
  var apikey, templateDirectory, env;
  if (trebuchetOptions instanceof String) {
    apikey = trebuchetOptions;
  } else if (typeof trebuchetOptions === 'object') {
    // apikey
    if ('apikey' in trebuchetOptions) {
      apikey = trebuchetOptions.apikey;
    } else {
      throw 'Please specify an apikey';
    }
    // env
    if ('env' in trebuchetOptions) {
      env = trebuchetOptions.env;
    }
    // templateDirectory
    if ('templateDirectory' in trebuchetOptions) {
      templateDirectory = trebuchetOptions.templateDirectory;
    }
  }

  // Otherwise if it is an object then we need to do some magic


  // ## Set initial variables
  var outbox     = []
    , clearCache = false
    , dev        = 'development';


  // ## Determine if we're in development mode and need to clear cache
  if (typeof env !== 'undefined' && (env === dev || env === dev.toUpperCase()) ) {
    clearCache = true;
  }


  // ## Fling - sends a single email to a single target
  // * options [Object] - params: Postmark API "params", e.g. from, to, subject
  //                    - html
  //                    - css
  //                    - text
  //                    - data
  // * callback [Function]
  var fling = function (options, callback) {
    _.defaults(options, {
        params: {}
      , html: ''
      , css: ''
      , text: ''
      , data: {}
      , templateName: ''
    });
    compile(options.html, options.css, options.text, options.data, options.templateName, function (err, content) {
      var message = options.params;
      // TODO: do something with errors here
      message.htmlbody = content.html;
      message.textbody = content.text;
      send(message, callback);
    });
  };


  // ## Loads a piece of mail into the outbox.
  // * options [Object] - Postmark API params
  var load = function (options, callback) {
    _.defaults(options, {
        params: {}
      , html: ''
      , css: ''
      , text: ''
      , data: {}
      , templateName: ''
    });

    compile(options.html, options.css, options.text, options.data, options.templateName, function (err, content) {
      var message = options.params;
      // TODO: do something with errors here
      message.htmlbody = content.html;
      message.textbody = content.text;
      if (outbox.length >= 500) {
        callback('Postmark API batch size limit has been reached.',
                 outbox.length);
      } else {
        outbox.push(message);
        callback(null, outbox.length);
      }
    });
  };


  // ## Fires all of the mail in the outbox.
  // * options [Object]
  var fire = function (callback) {
    send(outbox, function (err, obj) {
      reset(function () {
        callback(err, obj);
      });
    });
  };


  // ## Resets (purge) the mailbox.
  var reset = function (callback) {
    outbox = [];
    callback(null, outbox.length);
  };


  // ## Compiles templates and returns rendered result.
  //
  // **NEW**
  // * html         [String]   - file path
  // * css          [String]   - file path
  // * text         [String]   - file path
  // * data         [Object]   - template locals
  // * templateName [String]   - template directory
  // * callback     [Function] - callback
  //
  // **OLD**
  // * html     [String]   - file path
  // * text     [String]   - file path
  // * data     [Object]   - template locals
  // * callback [Function] - callback
  //
  var compile = function (html, css, text, data, templateName, callback) {


    // Check if we're going to use a template
    if (templateName !== '') {
      if (templateDirectory === 'undefined') throw 'You must specify a template directory';
      html = path.join(templateDirectory, templateName, 'index.html');
      css  = path.join(templateDirectory, templateName, 'index.css');
      text = path.join(templateDirectory, templateName, 'index.txt');
    }

    // Check if we're going to use juice
    var juiced = false;
    if (css !== '') juiced = true;

    // Cache cache
    if (clearCache) mustache.clearCache();

    // Processor
    var proc = function (input, data, css, callback) {
      var abspath = path.resolve(input)
        , buffer  = '';
      mustache
        .compileAndRender(abspath, data)
        .on('error', function (err) {
          callback(err);
        })
        .on('data', function (data) {
          buffer += data.toString();
        })
        .on('end', function () {
          // Utilize juice to compile HTML with inline CSS styling
          if (juiced) {
            fs.readFile(css, 'utf8', function(err, style) {
              if (err) {
                callback(err);
              } else {
                buffer = juice(buffer, style);
                callback(null, buffer);
              }
            });
          } else {
            callback(null, buffer);
          }
        });
    };

    // Compile & return HTML and text inputs
    async.auto({
      html: function (callback) { proc(html, data, css, callback); },
      text: function (callback) { proc(text, data, css, callback); }
    }, callback);

  };


  // ## Sends request to the Postmark API.
  // * message  [Object]
  // * callback [Function]
  var url = {
    batch: 'https://api.postmarkapp.com/email/batch',
    email: 'https://api.postmarkapp.com/email'
  };
  var send = function (message, callback) {
    var uri = (_.isArray(message)) ? url.batch : url.email;
    request({
      uri: uri,
      method: 'POST',
      headers: { 'X-Postmark-Server-Token': apikey },
      json: message
    }, function (e, r, body) {
      if (e) {
        callback(e);
      } else if (r.statusCode !== 200) {
        callback(body.Message);
      } else {
        callback(null, body);
      }
    });
  };


  // ## Expose module methods
  return {
    fling: fling,
    load: load,
    fire: fire,
    reset: reset
  };

};<|MERGE_RESOLUTION|>--- conflicted
+++ resolved
@@ -1,9 +1,8 @@
-<<<<<<< HEAD
 /**
  * Trebuchet - Let's chuck some email!
  *
- * @package  trebuchet
- * @author  Andrew Sliwinski <andrew@diy.org>
+ * @author Andrew Sliwinski <andrew@diy.org>
+ * @contributor Nick Baugh <niftylettuce@gmail.com>
  */
 
 /**
@@ -11,50 +10,64 @@
  */
 var fs          = require('fs'),
     path        = require('path'),
-    
     _           = require('underscore'),
     async       = require('async'),
     request     = require('request'),
-    mustache    = require('mu2');
+    mustache    = require('mu2'),
+    juice       = require('juice');
 
 /**
  * Module
  */
-module.exports = function (apikey) {
-
-    var outbox = [];
-
-    // -------------------------
-
-    /**
-     * Sends a single email to a single target.
-     *
-     * @param  object  Options
-     *                      - Postmark API "params" (from, to, subject, etc.)
-     *                      - html (HTML template)
-     *                      - text (Text template)
-     *                      - data (Render data)
-     *
-     * @return  object
+module.exports = function (config) {
+
+    // Storage object
+    var outbox     = []
+
+    // Configure w/ backwards compatible API key passed as string
+    if (_.isString(config)) {
+        config = {
+            apikey: config
+        };
+    }
+
+    _.defaults(config, {
+        apikey: 'POSTMARK_API_TEST',
+        env: 'PRODUCTION',
+        templateDirectory: './templates'
+    });
+
+    // ---------------------------
+    // ---------------------------
+
+    /**
+     * Fling - sends a single email to a single target
+     *
+     * @param {Object} - params: Postmark API "params", e.g. from, to, subject
+     *                 - html
+     *                 - css
+     *                 - text
+     *                 - data
+     *
+     * @return {Function}
      */
     var fling = function (options, callback) {
         _.defaults(options, {
             params: {},
             html: '',
+            css: '',
             text: '',
-            data: {}
-        });
-
-        //
-
-        compile(options.html, options.text, options.data, function (err, content) {
+            data: {},
+            templateName: ''
+        });
+
+        compile(options.html, options.css, options.text, options.data, options.templateName, function (err, content) {
             if (err) callback(err);
-            
+
             try {
                 var message = options.params;
                 message.htmlbody = content.html;
                 message.textbody = content.text;
-
                 send(message, callback);
             } catch (err) {
                 callback(err);
@@ -65,28 +78,27 @@
     /**
      * Loads a piece of mail into the outbox.
      *
-     * @param  object  Postmark API params
-     *
-     * @return  object
+     * @param {Object} Postmark API params
+     *
+     * @return {Function}
      */
     var load = function (options, callback) {
         _.defaults(options, {
             params: {},
             html: '',
+            css: '',
             text: '',
-            data: {}
-        });
-
-        //
-
-        compile(options.html, options.text, options.data, function (err, content) {
+            data: {},
+            templateName: ''
+        });
+
+        compile(options.html, options.css, options.text, options.data, options.templateName, function (err, content) {
             if (err) callback(err);
 
             try {
                 var message = options.params;
                 message.htmlbody = content.html;
                 message.textbody = content.text;
-
                 if (outbox.length >= 500) {
                     callback('Postmark API batch size limit has been reached.', outbox.length);
                 } else {
@@ -100,12 +112,10 @@
     };
 
     /**
-     * Fires all of the mail in the outbox.
-     *
-     * @param  object  Options
-     *
-     * @return  array
-     */
+    * Fires all of the mail in the outbox.
+    *
+    * @return {Function}
+    */
     var fire = function (callback) {
         send(outbox, function (err, obj) {
             reset(function () {
@@ -113,242 +123,118 @@
             });
         });
     };
-=======
->>>>>>> c9b80a15
-
-//
-// # Trebuchet - Let's chuck some email!
-//
-// Author:      Andrew Sliwinski - <andrew@diy.org>
-// Contributor: Nick Baugh       - <niftylettuce@gmail.com>
-//
-
-// # Dependencies
-var fs          = require('fs')
-  , path        = require('path')
-  , _           = require('underscore')
-  , async       = require('async')
-  , request     = require('request')
-  , mustache    = require('mu2')
-  , juice       = require('juice');
-
-
-// # Module
-module.exports = function (trebuchetOptions) {
-
-  // If the param is a string then it is simply an apikey
-  // NOTE: this will need cleaned up, prob with `_.defaults`
-  var apikey, templateDirectory, env;
-  if (trebuchetOptions instanceof String) {
-    apikey = trebuchetOptions;
-  } else if (typeof trebuchetOptions === 'object') {
-    // apikey
-    if ('apikey' in trebuchetOptions) {
-      apikey = trebuchetOptions.apikey;
-    } else {
-      throw 'Please specify an apikey';
-    }
-    // env
-    if ('env' in trebuchetOptions) {
-      env = trebuchetOptions.env;
-    }
-    // templateDirectory
-    if ('templateDirectory' in trebuchetOptions) {
-      templateDirectory = trebuchetOptions.templateDirectory;
-    }
-  }
-
-  // Otherwise if it is an object then we need to do some magic
-
-
-  // ## Set initial variables
-  var outbox     = []
-    , clearCache = false
-    , dev        = 'development';
-
-
-  // ## Determine if we're in development mode and need to clear cache
-  if (typeof env !== 'undefined' && (env === dev || env === dev.toUpperCase()) ) {
-    clearCache = true;
-  }
-
-
-  // ## Fling - sends a single email to a single target
-  // * options [Object] - params: Postmark API "params", e.g. from, to, subject
-  //                    - html
-  //                    - css
-  //                    - text
-  //                    - data
-  // * callback [Function]
-  var fling = function (options, callback) {
-    _.defaults(options, {
-        params: {}
-      , html: ''
-      , css: ''
-      , text: ''
-      , data: {}
-      , templateName: ''
-    });
-    compile(options.html, options.css, options.text, options.data, options.templateName, function (err, content) {
-      var message = options.params;
-      // TODO: do something with errors here
-      message.htmlbody = content.html;
-      message.textbody = content.text;
-      send(message, callback);
-    });
-  };
-
-
-  // ## Loads a piece of mail into the outbox.
-  // * options [Object] - Postmark API params
-  var load = function (options, callback) {
-    _.defaults(options, {
-        params: {}
-      , html: ''
-      , css: ''
-      , text: ''
-      , data: {}
-      , templateName: ''
-    });
-
-    compile(options.html, options.css, options.text, options.data, options.templateName, function (err, content) {
-      var message = options.params;
-      // TODO: do something with errors here
-      message.htmlbody = content.html;
-      message.textbody = content.text;
-      if (outbox.length >= 500) {
-        callback('Postmark API batch size limit has been reached.',
-                 outbox.length);
-      } else {
-        outbox.push(message);
+
+    /**
+    * Resets (purges) the outbox.
+    *
+    * @return {Function}
+    */
+    var reset = function (callback) {
+        outbox = [];
         callback(null, outbox.length);
-      }
-    });
-  };
-
-
-  // ## Fires all of the mail in the outbox.
-  // * options [Object]
-  var fire = function (callback) {
-    send(outbox, function (err, obj) {
-      reset(function () {
-        callback(err, obj);
-      });
-    });
-  };
-
-
-  // ## Resets (purge) the mailbox.
-  var reset = function (callback) {
-    outbox = [];
-    callback(null, outbox.length);
-  };
-
-
-  // ## Compiles templates and returns rendered result.
-  //
-  // **NEW**
-  // * html         [String]   - file path
-  // * css          [String]   - file path
-  // * text         [String]   - file path
-  // * data         [Object]   - template locals
-  // * templateName [String]   - template directory
-  // * callback     [Function] - callback
-  //
-  // **OLD**
-  // * html     [String]   - file path
-  // * text     [String]   - file path
-  // * data     [Object]   - template locals
-  // * callback [Function] - callback
-  //
-  var compile = function (html, css, text, data, templateName, callback) {
-
-
-    // Check if we're going to use a template
-    if (templateName !== '') {
-      if (templateDirectory === 'undefined') throw 'You must specify a template directory';
-      html = path.join(templateDirectory, templateName, 'index.html');
-      css  = path.join(templateDirectory, templateName, 'index.css');
-      text = path.join(templateDirectory, templateName, 'index.txt');
-    }
-
-    // Check if we're going to use juice
-    var juiced = false;
-    if (css !== '') juiced = true;
-
-    // Cache cache
-    if (clearCache) mustache.clearCache();
-
-    // Processor
-    var proc = function (input, data, css, callback) {
-      var abspath = path.resolve(input)
-        , buffer  = '';
-      mustache
-        .compileAndRender(abspath, data)
-        .on('error', function (err) {
-          callback(err);
-        })
-        .on('data', function (data) {
-          buffer += data.toString();
-        })
-        .on('end', function () {
-          // Utilize juice to compile HTML with inline CSS styling
-          if (juiced) {
-            fs.readFile(css, 'utf8', function(err, style) {
-              if (err) {
-                callback(err);
-              } else {
-                buffer = juice(buffer, style);
-                callback(null, buffer);
-              }
-            });
-          } else {
-            callback(null, buffer);
-          }
-        });
-    };
-
-    // Compile & return HTML and text inputs
-    async.auto({
-      html: function (callback) { proc(html, data, css, callback); },
-      text: function (callback) { proc(text, data, css, callback); }
-    }, callback);
-
-  };
-
-
-  // ## Sends request to the Postmark API.
-  // * message  [Object]
-  // * callback [Function]
-  var url = {
-    batch: 'https://api.postmarkapp.com/email/batch',
-    email: 'https://api.postmarkapp.com/email'
-  };
-  var send = function (message, callback) {
-    var uri = (_.isArray(message)) ? url.batch : url.email;
-    request({
-      uri: uri,
-      method: 'POST',
-      headers: { 'X-Postmark-Server-Token': apikey },
-      json: message
-    }, function (e, r, body) {
-      if (e) {
-        callback(e);
-      } else if (r.statusCode !== 200) {
-        callback(body.Message);
-      } else {
-        callback(null, body);
-      }
-    });
-  };
-
-
-  // ## Expose module methods
-  return {
-    fling: fling,
-    load: load,
-    fire: fire,
-    reset: reset
-  };
+    };
+
+    /**
+     * Compiles templates and returns rendered result.
+     *
+     * @param {String} File path
+     * @param {String} File path
+     * @param {String} File path
+     * @param {Object} Template locals
+     * @param {String} Template directory
+     * 
+     * @return {Function}
+     */
+    var compile = function (html, css, text, data, templateName, callback) {
+        // Check if we're going to use a template
+        if (templateName !== '') {
+            html = path.join(config.templateDirectory, templateName, 'index.html');
+            css  = path.join(config.templateDirectory, templateName, 'index.css');
+            text = path.join(config.templateDirectory, templateName, 'index.txt');
+        }
+
+        // Check if we're going to use juice
+        var juiced = false;
+        if (css !== '') juiced = true;
+
+        // Clear cache
+        if (config.env.toUpperCase() === 'DEVELOPMENT') mustache.clearCache();
+
+        // Processor
+        var proc = function (input, data, css, callback) {
+            var abspath = path.resolve(input),
+            buffer  = '';
+          
+            mustache.compileAndRender(abspath, data)
+                .on('error', function (err) {
+                    callback(err);
+                })
+                .on('data', function (data) {
+                    buffer += data.toString();
+                })
+                .on('end', function () {
+                    // Utilize juice to compile HTML with inline CSS styling
+                    if (juiced) {
+                        fs.readFile(css, 'utf8', function(err, style) {
+                            if (err) {
+                                callback(err);
+                            } else {
+                                buffer = juice(buffer, style);
+                                callback(null, buffer);
+                            }
+                        });
+                    } else {
+                        callback(null, buffer);
+                    }
+                });
+        };
+
+        // Compile & return HTML and text inputs
+        async.auto({
+            html: function (callback) { proc(html, data, css, callback); },
+            text: function (callback) { proc(text, data, css, callback); }
+        }, callback);
+    };
+
+    /**
+     * Sends a request to the Postmark API.
+     *
+     * @param {Object} Message
+     *
+     * @param {Function}
+     */
+    var send = function (message, callback) {
+        var url = {
+            batch: 'https://api.postmarkapp.com/email/batch',
+            email: 'https://api.postmarkapp.com/email'
+        };
+
+        var uri = (_.isArray(message)) ? url.batch : url.email;
+
+        request({
+            uri:        uri,
+            method:     'POST',
+            headers:    { 'X-Postmark-Server-Token': config.apikey },
+            json:       message
+        }, function (e, r, body) {
+            if (e) {
+                callback(e);
+            } else if (r.statusCode !== 200) {
+                callback(body.Message);
+            } else {
+                callback(null, body);
+            }
+        });
+    };
+
+    // ---------------------------
+    // ---------------------------
+  
+    return {
+        fling: fling,
+        load: load,
+        fire: fire,
+        reset: reset
+    };
 
 };