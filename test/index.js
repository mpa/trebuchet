--- conflicted
+++ resolved
@@ -1,287 +1,184 @@
+/**
+ * Unit test for load & fire methods.
+ *
+ * @author Andrew Sliwinski <andrew@diy.org>
+ * @contributor Nick Baugh <niftylettuce@gmail.com>
+ */
 
-//
-// # Unit test for load & fire methods.
-//
-// Author:      Andrew Sliwinski - <andrew@diy.org>
-// Contributor: Nick Baugh       - <niftylettuce@gmail.com>
-//
+/**
+ * Dependencies
+ */
+var assert      = require('assert'),
+    path        = require('path'),
+    vows        = require('vows'),
+    argv        = require('optimist')
+                    .demand(['from','to'])
+                    .default('key', 'POSTMARK_API_TEST')
+                    .argv;
 
-// # Dependencies
-var assert    = require('assert')
-  , vows      = require('vows')
-  , argv      = require('optimist')
-                  .demand(['from','to'])
-                  .default('key', 'POSTMARK_API_TEST')
-                  .argv
-  , suite     = vows.describe('Trebuchet')
-  , path      = require('path')
-  , trebuchet = require('../lib/index.js')(argv.key)
-  , trebTemp  = require('../lib/index.js')({ apikey: argv.key, templateDirectory: path.join(__dirname, 'templates') });
+    trebuchet   = require('../lib/index.js')(argv.key),
+    trebTemp    = require('../lib/index.js')({ apikey: argv.key, templateDirectory: path.join(__dirname, 'templates') });
 
+    suite       = vows.describe('Trebuchet');
 
-// # Suite
-suite
-  .addBatch({
+/**
+ * Suite
+ */
+suite.addBatch({
     'Fling': {
-<<<<<<< HEAD
-        
-        topic:  function() {
+        topic: function() {
             trebuchet.fling({
-                params:     {
-                    from:       argv.from,
-                    to:         argv.to,
-                    subject:    'This is only a test of the fling pattern'
+                params: {
+                    from: argv.from,
+                    to: argv.to,
+                    subject: 'This is only a test of the fling pattern'
                 },
-                html:       './test/template/fling.html',
-                text:       './test/template/fling.txt',
-                data:       {
-                    foo:        'Bar'
-                }
+                html: 'test/template/fling.html',
+                text: 'test/template/fling.txt',
+                data: { foo: 'Bar' }
             }, this.callback);
         },
-
-        'does not return an error': function (err, obj) {
+        'does not return an error': function(err, obj) {
             assert.isNull(err);
         },
-
-        'returns a response': function (err, obj) {
-            assert.isNotNull(obj);  
+        'returns a response': function(err, obj) {
+            assert.isNotNull(obj);
         },
-
-        'response is an object': function (err, obj) {
-            assert.isObject(obj);   
+        'response is an object': function(err, obj) {
+            assert.isObject(obj);
         },
-
-        'response includes expected values from API': function (err, obj) {
+        'response includes expected values from API': function(err, obj) {
             assert.equal(obj.To, argv.to);
             assert.equal(obj.ErrorCode, 0);
         }
-
-    },
+    }
 })
-
 .addBatch({
     'Load #1': {
-
-        topic:  function () {
+        topic: function() {
             trebuchet.load({
-                params:     {
-                    from:       argv.from,
-                    to:         argv.to,
-                    subject:    'This is only a test of the load/fire pattern #1'
+                params: {
+                    from: argv.from,
+                    to: argv.to,
+                    subject: 'This is only a test of the load/fire pattern #1'
                 },
-                html:       './test/template/fire.html',
-                text:       './test/template/fire.txt',
-                data:       {
-                    foo:        'Bar',
-                    name:       'Bubba'
-                }
+                html: 'test/template/fire.html',
+                text: 'test/template/fire.txt',
+                data: { foo: 'Bar', name: 'Bubba' }
             }, this.callback);
         },
-
-        'does not return an error': function (err, obj) {
+        'does not return an error': function(err, obj) {
             assert.isNull(err);
         },
-
-        'returns a response': function (err, obj) {
-            assert.isNotNull(obj);  
+        'returns a response': function(err, obj) {
+            assert.isNotNull(obj);
         },
-
-        'response is a number': function (err, obj) {
-            assert.isNumber(obj);   
+        'response is a number': function(err, obj) {
+            assert.isNumber(obj);
         }
-
-=======
-      topic: function() {
-        trebuchet.fling({
-          params: {
-            from: argv.from,
-            to: argv.to,
-            subject: 'This is only a test of the fling pattern'
-          },
-          html: 'test/template/fling.html',
-          text: 'test/template/fling.txt',
-          data: { foo: 'Bar' }
-        }, this.callback);
-      },
-      'does not return an error': function(err, obj) {
-        assert.isNull(err);
-      },
-      'returns a response': function(err, obj) {
-        assert.isNotNull(obj);
-      },
-      'response is an object': function(err, obj) {
-        assert.isObject(obj);
-      },
-      'response includes expected values from API': function(err, obj) {
-        assert.equal(obj.To, argv.to);
-        assert.equal(obj.ErrorCode, 0);
-      }
     }
-  })
-  .addBatch({
-    'Load #1': {
-      topic: function() {
-        trebuchet.load({
-          params: {
-            from: argv.from,
-            to: argv.to,
-            subject: 'This is only a test of the load/fire pattern #1'
-          },
-          html: 'test/template/fire.html',
-          text: 'test/template/fire.txt',
-          data: { foo: 'Bar', name: 'Bubba' }
-        }, this.callback);
-      },
-      'does not return an error': function(err, obj) {
-        assert.isNull(err);
-      },
-      'returns a response': function(err, obj) {
-        assert.isNotNull(obj);
-      },
-      'response is a number': function(err, obj) {
-        assert.isNumber(obj);
-      }
->>>>>>> c9b80a15
-    }
-  })
-  .addBatch({
+})
+.addBatch({
     'Load #2': {
-<<<<<<< HEAD
-
-        topic:  function () {
+        topic: function() {
             trebuchet.load({
-                params:     {
-                    from:       argv.from,
-                    to:         argv.to,
-                    subject:    'This is only a test of the load/fire pattern #2'
+                params: {
+                    from: argv.from,
+                    to: argv.to,
+                    subject: 'This is only a test of the load/fire pattern #2'
                 },
-                html:       './test/template/fire.html',
-                text:       './test/template/fire.txt',
-                data:       {
-                    foo:        'Bar',
-                    name:       'Jane'
-                }
+                html: 'test/template/fire.html',
+                text: 'test/template/fire.txt',
+                data: { foo: 'Bar', name: 'Jane' }
             }, this.callback);
         },
-
-        'does not return an error': function (err, obj) {
+        'does not return an error': function(err, obj) {
             assert.isNull(err);
         },
-
-        'returns a response': function (err, obj) {
-            assert.isNotNull(obj);  
+        'returns a response': function(err, obj) {
+            assert.isNotNull(obj);
         },
-
-        'response is a number': function (err, obj) {
-            assert.isNumber(obj);   
+        'response is a number': function(err, obj) {
+            assert.isNumber(obj);
         }
-
-    },
+    }
 })
-
-.addBatch({    
-=======
-      topic: function() {
-        trebuchet.load({
-            params: {
-                from: argv.from
-              , to: argv.to
-              , subject: 'This is only a test of the load/fire pattern #2'
-            }
-          , html: 'test/template/fire.html'
-          , text: 'test/template/fire.txt'
-          , data: { foo: 'Bar', name: 'Jane' }
-        }, this.callback);
-      },
-      'does not return an error': function(err, obj) {
-        assert.isNull(err);
-      },
-      'returns a response': function(err, obj) {
-        assert.isNotNull(obj);
-      },
-      'response is a number': function(err, obj) {
-        assert.isNumber(obj);
-      }
+.addBatch({
+    'Fire': {
+        topic: function () {
+            trebuchet.fire(this.callback);
+        },
+        'does not return an error': function(err, obj) {
+            assert.isNull(err);
+        },
+        'returns a response': function(err, obj) {
+            assert.isNotNull(obj);
+        },
+        'response is an array': function(err, obj) {
+            assert.isArray(obj);
+        },
+        'response includes expected values from API': function(err, obj) {
+            assert.equal(obj[0].To, argv.to);
+            assert.equal(obj[0].ErrorCode, 0);
+        }
     }
-  })
-  .addBatch({
->>>>>>> c9b80a15
-    'Fire': {
-      topic:  function () {
-        trebuchet.fire(this.callback);
-      },
-      'does not return an error': function(err, obj) {
-        assert.isNull(err);
-      },
-      'returns a response': function(err, obj) {
-        assert.isNotNull(obj);
-      },
-      'response is an array': function(err, obj) {
-        assert.isArray(obj);
-      },
-      'response includes expected values from API': function(err, obj) {
-        assert.equal(obj[0].To, argv.to);
-        assert.equal(obj[0].ErrorCode, 0);
-      }
+})
+.addBatch({
+    'Load #3 with CSS': {
+        topic: function() {
+            trebuchet.fling({
+                params: {
+                    from: argv.from,
+                    to: argv.to,
+                    subject: 'This is only a test of the fling pattern with inlined CSS'
+                },
+                html: 'test/template/fling.html',
+                css: 'test/template/fling.css',
+                text: 'test/template/fling.html',
+                data: { foo: 'Bar' }
+            }, this.callback);
+        },
+        'does not return an error': function(err, obj) {
+            assert.isNull(err);
+        },
+        'returns a response': function(err, obj) {
+            assert.isNotNull(obj);
+        },
+        'response is an object': function(err, obj) {
+            assert.isObject(obj);
+        },
+        'response includes expected values from API': function(err, obj) {
+            assert.equal(obj.To, argv.to);
+            assert.equal(obj.ErrorCode, 0);
+        }
     }
-  })
-  .addBatch({
-    'Load #3 with CSS': {
-      topic: function() {
-        trebuchet.fling({
-          params: {
-            from: argv.from,
-            to: argv.to,
-            subject: 'This is only a test of the fling pattern with inlined CSS'
-          },
-          html: 'test/template/fling.html',
-          css: 'test/template/fling.css',
-          text: 'test/template/fling.html',
-          data: { foo: 'Bar' }
-        }, this.callback);
-      },
-      'does not return an error': function(err, obj) {
-        assert.isNull(err);
-      },
-      'returns a response': function(err, obj) {
-        assert.isNotNull(obj);
-      },
-      'response is an object': function(err, obj) {
-        assert.isObject(obj);
-      },
-      'response includes expected values from API': function(err, obj) {
-        assert.equal(obj.To, argv.to);
-        assert.equal(obj.ErrorCode, 0);
-      }
+})
+.addBatch({
+    'Load #4 with Templates': {
+        topic: function() {
+            trebTemp.fling({
+                params: {
+                    from: argv.from,
+                    to: argv.to,
+                    subject: 'This is a test of the template fling pattern'
+                },
+                templateName: 'welcome-email',
+                data: { name: '@niftylettuce' }
+            }, this.callback);
+        },
+        'does not return an error': function(err, obj) {
+            assert.isNull(err);
+        },
+        'returns a response': function(err, obj) {
+            assert.isNotNull(obj);
+        },
+        'response is an object': function(err, obj) {
+            assert.isObject(obj);
+        },
+        'response includes expected values from API': function(err, obj) {
+            assert.equal(obj.To, argv.to);
+            assert.equal(obj.ErrorCode, 0);
+        }
     }
-  })
-  .addBatch({
-    'Load #4 with Templates': {
-      topic: function() {
-        trebTemp.fling({
-          params: {
-            from: argv.from,
-            to: argv.to,
-            subject: 'This is a test of the template fling pattern'
-          },
-          templateName: 'welcome-email',
-          data: { name: '@niftylettuce' }
-        }, this.callback);
-      },
-      'does not return an error': function(err, obj) {
-        assert.isNull(err);
-      },
-      'returns a response': function(err, obj) {
-        assert.isNotNull(obj);
-      },
-      'response is an object': function(err, obj) {
-        assert.isObject(obj);
-      },
-      'response includes expected values from API': function(err, obj) {
-        assert.equal(obj.To, argv.to);
-        assert.equal(obj.ErrorCode, 0);
-      }
-    }
-  })
-  .export(module);+})
+.export(module);